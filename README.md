[![DOI](https://zenodo.org/badge/303967701.svg)](https://zenodo.org/badge/latestdoi/303967701)
[![License](https://img.shields.io/badge/License-Apache%202.0-blue.svg)](https://opensource.org/licenses/Apache-2.0)
[![Java 17](https://github.com/sparql-anything/sparql.anything/actions/workflows/maven_Java17.yml/badge.svg?branch=v1.0-DEV)](https://github.com/sparql-anything/sparql.anything/actions/workflows/maven_Java17.yml)
[![CodeQL](https://github.com/SPARQL-Anything/sparql.anything/actions/workflows/codeql-analysis.yml/badge.svg?branch=v1.0-DEV)](https://github.com/SPARQL-Anything/sparql.anything/actions/workflows/codeql-analysis.yml)
[![How to](https://img.shields.io/badge/How%20to-use-green.svg)](#usage)
[![How to](https://img.shields.io/badge/How%20to-join-blue.svg)](https://forms.gle/t1paTLz7jVu3RYnu8)

# SPARQL Anything

SPARQL Anything is a system for Semantic Web re-engineering that allows users to ... query anything with SPARQL.

## Quickstart

One of the most common uses of SPARQL Anything is to start with some structured data (e.g. csv) and produce RDF using a particular ontology (e.g. [gist](https://github.com/semanticarts/gist)).
Here is how that can be done.

```bash
# have java and curl installed
$ curl -L -O 'https://github.com/SPARQL-Anything/sparql.anything/releases/download/0.9.0/sparql-anything-0.9.0.jar'
```

```csv
$ cat some.csv
id,name,height_inches
5,alice,66
2,fred,67
9,william,73
```

```sparql
# first let's write a simple query that just shows us the Facade-X representaion of the csv
$ cat some.rq 
PREFIX  xyz:  <http://sparql.xyz/facade-x/data/>
PREFIX  fx:   <http://sparql.xyz/facade-x/ns/>
CONSTRUCT { ?s ?p ?o  }
WHERE
  { SERVICE <x-sparql-anything:>
      { fx:properties
                  fx:location     "some.csv" ;
                  fx:csv.headers  "true" .
        ?s        ?p              ?o
      }
  }
```

```turtle
$ java -jar sparql-anything-0.9.0.jar --query some.rq 
[main] INFO com.github.sparqlanything.cli.SPARQLAnything - SPARQL anything
@prefix fx:  <http://sparql.xyz/facade-x/ns/> .
@prefix xyz: <http://sparql.xyz/facade-x/data/> .

<<<<<<< HEAD
[ a       fx:root ;
  <http://www.w3.org/1999/02/22-rdf-syntax-ns#_1>
          [ xyz:height_inches  "66" ;
            xyz:id             "5" ;
            xyz:name           "alice"
          ] ;
  <http://www.w3.org/1999/02/22-rdf-syntax-ns#_2>
          [ xyz:height_inches  "67" ;
            xyz:id             "2" ;
            xyz:name           "fred"
          ] ;
  <http://www.w3.org/1999/02/22-rdf-syntax-ns#_3>
          [ xyz:height_inches  "73" ;
            xyz:id             "9" ;
            xyz:name           "william"
          ]
] .
```

```sparql
# and now you can use everything you know about SPARQL to construct the RDF you want
# by transforming the Facade-X representaion into the desired RDF
$ cat some.rq
PREFIX  xyz:  <http://sparql.xyz/facade-x/data/>
PREFIX  fx:   <http://sparql.xyz/facade-x/ns/>
PREFIX  ex:   <http://example.com/>
PREFIX  xsd:  <http://www.w3.org/2001/XMLSchema#>
PREFIX  gist: <https://w3id.org/semanticarts/ns/ontology/gist/>
CONSTRUCT {
?person a gist:Person ;
  gist:name ?name ;
  gist:hasMagnitude ?height_magnitude .
?height_magnitude a gist:Extent ;
  gist:hasUnitOfMeasure gist:_inch ;
  gist:numericValue ?height .
}
WHERE
  { SERVICE <x-sparql-anything:>
      { fx:properties
                  fx:location     "some.csv" ;
                  fx:csv.headers  "true" .
        ?row xyz:height_inches ?height_string .
        ?row xyz:id ?id_string .
        ?row xyz:name ?name .
        bind(bnode() as ?height_magnitude)
        bind(xsd:float(?height_string) as ?height)
        bind(iri(concat(str(ex:),"Person/",?id_string)) as ?person)
      }
  }
```

```turtle
$ java -jar sparql-anything-0.9.0.jar --query some.rq
@prefix ex:   <http://example.com/> .
@prefix fx:   <http://sparql.xyz/facade-x/ns/> .
@prefix gist: <https://w3id.org/semanticarts/ns/ontology/gist/> .
@prefix xsd:  <http://www.w3.org/2001/XMLSchema#> .
@prefix xyz:  <http://sparql.xyz/facade-x/data/> .

<http://example.com/Person/9>
        a                  gist:Person ;
        gist:hasMagnitude  [ a                      gist:Extent ;
                             gist:hasUnitOfMeasure  gist:_inch ;
                             gist:numericValue      "73"^^xsd:float
                           ] ;
        gist:name          "william" .

<http://example.com/Person/2>
        a                  gist:Person ;
        gist:hasMagnitude  [ a                      gist:Extent ;
                             gist:hasUnitOfMeasure  gist:_inch ;
                             gist:numericValue      "67"^^xsd:float
                           ] ;
        gist:name          "fred" .

<http://example.com/Person/5>
        a                  gist:Person ;
        gist:hasMagnitude  [ a                      gist:Extent ;
                             gist:hasUnitOfMeasure  gist:_inch ;
                             gist:numericValue      "66"^^xsd:float
                           ] ;
        gist:name          "alice" .
```

## Main features

- Provides a homogeneous view over heterogeneous  data sources, thanks to the Facade-X meta-model (see [Facade-X specification](Facade-X.md) )
=======
- Provides a homogenous view over heterogeneous  data sources, thanks to the Facade-X meta-model (see [Facade-X specification](Facade-X.md) and [System overview](SystemOverview.md) )
>>>>>>> f799c204
- Query files in plain SPARQL 1.1, via the `SERVICE <x-sparql-anything:>` (see [configuration](#Configuration)) and
  build knowledge graphs with `CONSTRUCT` queries
- [Supported formats](#supported-formats): XML, JSON, CSV, HTML, Excel, Text, Binary, EXIF, File System, Zip/Tar,
  Markdown, YAML, Bibtex, DOCx, PPTX (see [pages dedicated to single formats](#supported-formats))
- Transforms [files, inline content, or the output of an external command](#general-purpose-options)
- Generates RDF, RDF-Star, and tabular data (thanks to SPARQL)
- Full-fledged [HTTP client](Configuration.md#http-options) to query Web APIs (headers, authentication, all methods
  supported)
- [Functions library](#functions-and-magic-properties) for RDF sequences, strings, hashes, easy entity building, ...
- Combine multiple SERVICE clauses into complex data integration queries (thanks to SPARQL)
- Query templates (using [BASIL variables](#query-templates-and-variable-bindings))
- Save and reuse SPARQL `Results Sets` as input for [parametric queries](#query-templates-and-variable-bindings)
- Slice large CSV, JSON and XML files with an iterator-like execution style (
  see [#202](https://github.com/SPARQL-Anything/sparql.anything/issues/202)
  and [#203](https://github.com/SPARQL-Anything/sparql.anything/issues/203))
- Supports an [on-disk option](#Configuration) (with Apache Jena TDB2)

## Introduction

SPARQL Anything uses a single generic abstraction for all data source formats called Facade-X.

### Facade-X

Facade-X is a simplistic meta-model used by SPARQL Anything transformers to generate RDF data from diverse data sources.
Intuitively, Facade-X uses a subset of RDF as a general approach to represent the source content *as-it-is* but in RDF.
The model combines two types of elements: containers and literals.
Facade-X always has a single root container.
Container members are a combination of key-value pairs, where keys are either RDF properties or container membership
properties.
Instead, values can be either RDF literals or other containers.
This is a generic example of a Facade-X data object (more examples below):

```turtle
@prefix fx: <http://sparql.xyz/facade-x/ns/> .
@prefix xyz: <http://sparql.xyz/facade-x/data/> .
@prefix rdf: <http://www.w3.org/1999/02/22-rdf-syntax-ns#> .
[] a fx:root ; rdf:_1 [
    xyz:someKey "some value" ;
    rdf:_1 "another value with unspecified key" ;
    rdf:_2 [
        rdf:type xyz:MyType ;
        rdf:_1 "another value"
    ]
] .
```

More details on the Facade-X metamodel can be found [here](Facade-X.md).

### Querying anything

SPARQL Anything extends the Apache Jena ARQ processors by *overloading* the SERVICE operator, as in the following
example:

Suppose having this JSON file as input (also available at ``https://sparql-anything.cc/example1.json``)

```json
[
  {
    "name": "Friends",
    "genres": [
      "Comedy",
      "Romance"
    ],
    "language": "English",
    "status": "Ended",
    "premiered": "1994-09-22",
    "summary": "Follows the personal and professional lives of six twenty to thirty-something-year-old friends living in Manhattan.",
    "stars": [
      "Jennifer Aniston",
      "Courteney Cox",
      "Lisa Kudrow",
      "Matt LeBlanc",
      "Matthew Perry",
      "David Schwimmer"
    ]
  },
  {
    "name": "Cougar Town",
    "genres": [
      "Comedy",
      "Romance"
    ],
    "language": "English",
    "status": "Ended",
    "premiered": "2009-09-23",
    "summary": "Jules is a recently divorced mother who has to face the unkind realities of dating in a world obsessed with beauty and youth. As she becomes older, she starts discovering herself.",
    "stars": [
      "Courteney Cox",
      "David Arquette",
      "Bill Lawrence",
      "Linda Videtti Figueiredo",
      "Blake McCormick"
    ]
  }
]
```

With SPARQL Anything you can select the TV series starring "Courteney Cox" with the SPARQL query

```sparql
PREFIX xyz: <http://sparql.xyz/facade-x/data/>
PREFIX rdf: <http://www.w3.org/1999/02/22-rdf-syntax-ns#>
PREFIX fx: <http://sparql.xyz/facade-x/ns/>

SELECT ?seriesName
WHERE {

    SERVICE <x-sparql-anything:https://sparql-anything.cc/example1.json> {
        ?tvSeries xyz:name ?seriesName .
        ?tvSeries xyz:stars ?star .
        ?star fx:anySlot "Courteney Cox" .
    }

}
```

and get this result without caring of transforming JSON to RDF.

| seriesName    |
|---------------|
| "Cougar Town" |
| "Friends"     |

### Using the Command Line Interface

SPARQL Anything requires `Java >= 11` to be installed in your operating system.
Download the latest version of the SPARQL Anything command line from
the [releases page](https://github.com/SPARQL-Anything/sparql.anything/releases).
The command line is a file named `sparql-anything-<version>.jar`.
Prepare a file with the query above and name it, for example `query.sparql`.
The query can be executed as follows:

```bash
java -jar sparql-anything-<version>.jar -q query.sparql
```

See the [usage section](#Usage) for details on the command line interface.

### Using the server

SPARQL Anything is also released as a server, embedded into an instance of the Apache Jena Fuseki server.
The server requires `Java >= 11` to be installed in your operating system.
Download the latest version of the SPARQL Anything server from
the [releases page](https://github.com/SPARQL-Anything/sparql.anything/releases).
The command line is a file named `sparql-anything-server-<version>.jar`.

Run the server as follows:

```bash
$ java -jar sparql-anything-server-<version>.jar 
[main] INFO io.github.sparqlanything.fuseki.Endpoint - sparql.anything endpoint
[main] INFO io.github.sparqlanything.fuseki.Endpoint - Starting sparql.anything endpoint..
[main] INFO io.github.sparqlanything.fuseki.Endpoint - The server will be listening on http://localhost:3000/sparql.anything
[main] INFO io.github.sparqlanything.fuseki.Endpoint - The server will be available on http://localhost:3000/sparql
[main] INFO org.eclipse.jetty.server.Server - jetty-10.0.6; built: 2021-06-29T15:28:56.259Z; git: 37e7731b4b142a882d73974ff3bec78d621bd674; jvm 11.0.10+9
[main] INFO org.eclipse.jetty.server.handler.ContextHandler - Started o.e.j.s.ServletContextHandler@782a4fff{org.apache.jena.fuseki.Servlet,/,null,AVAILABLE}
[main] INFO org.eclipse.jetty.server.AbstractConnector - Started ServerConnector@c7a975a{HTTP/1.1, (http/1.1)}{0.0.0.0:3000}
[main] INFO org.eclipse.jetty.server.Server - Started Server@35beb15e{STARTING}[10.0.6,sto=0] @889ms
[main] INFO org.apache.jena.fuseki.Server - Start Fuseki (http=3000)

```

Access the SPARQL UI at the address `http://localhost:3000/sparql`, where you can copy the query above and execute it.
See the [usage section](#Usage) for details on the SPARQL Anything Fuseki server.

## Supported Formats

Currently, SPARQL Anything supports the following list of formats but the possibilities are limitless!
The data is interpreted as in the following examples (using default settings).

A detailed description of the interpretation can be found in the following pages:

- [JSON](formats/JSON.md)
- [HTML](formats/HTML.md)
- [CSV](formats/CSV.md)
- [XML](formats/XML.md)
- [Binary](formats/Binary.md)
- [Text](formats/Text.md)
- [Markdown](formats/Markdown.md)
- [File system and archives (ZIP, Tar)](formats/Archive.md)
- [Spreadsheets: XLS, XLSx](formats/Spreadsheet.md)
- [Documents: DOCx](formats/Docs.md)
- [EXIF Metadata](formats/Metadata.md)
- [Bibliography](formats/Bibliography.md)
- [YAML](formats/YAML.md)
- [Slides](formats/Slides.md)

... and, of course, the triples generated from the these formats can be integrated with the content of
any [RDF Static file](formats/RDF.md)

## Configuration

SPARQL Anything behaves as a standard SPARQL query engine.
For example, the SPARQL Anything server will act as a virtual endpoint that can be queried exactly as a remote SPARQL
endpoint.
In addition, SPARQL Anything provides a rich Command Line Interface (CLI).
For information for how to run SPARQL Anything, please see the [quickstart](README.md#Quickstart)
and [usage](README.md#usage) sections of the documentation.

### Passing triplification options via SERVICE IRI

In order to instruct the query processor to delegate the execution to SPARQL Anything, you can use the following
IRI-schema within SERVICE clauses.
A minimal URI that uses only the resource locator is also possible.
In this case SPARQL Anything guesses the data source type from the file extension.

![SERVICE IRI grammar](Grammar.jpg)

**Note:** Use the `file://` protocol to reference local files

### Passing triplification options via Basic Graph Pattern

Alternatively, options can be provided as basic graph pattern inside the SERVICE clause as follows

```sparql
PREFIX xyz: <http://sparql.xyz/facade-x/data/>
PREFIX rdf: <http://www.w3.org/1999/02/22-rdf-syntax-ns#>
PREFIX fx: <http://sparql.xyz/facade-x/ns/>

SELECT ?seriesName
WHERE {

    SERVICE <x-sparql-anything:> {
        fx:properties fx:location "https://sparql-anything.cc/example1.json" .
        ?tvSeries xyz:name ?seriesName .
        ?tvSeries xyz:stars ?star .
        ?star fx:anySlot "Courteney Cox" .
    }

}
```

Note that

1. The SERVICE IRI scheme must be ``x-sparql-anything:``.
2. Each triplification option to pass to the engine corresponds to a triple of the Basic Graph Pattern inside the
   SERVICE clause.
3. Such triples must have ``fx:properties`` as subject, ``fx:[OPTION-NAME]`` as predicate, and a literal or a variable
   as object.

You can also mix the two modalities as follows.

```sparql
PREFIX xyz: <http://sparql.xyz/facade-x/data/>
PREFIX rdf: <http://www.w3.org/1999/02/22-rdf-syntax-ns#>
PREFIX fx: <http://sparql.xyz/facade-x/ns/>

SELECT ?seriesName
WHERE {

    SERVICE <x-sparql-anything:blank-nodes=false> {
        fx:properties fx:location "https://sparql-anything.cc/example1.json" .
        ?tvSeries xyz:name ?seriesName .
        ?tvSeries xyz:stars ?star .
        ?star fx:anySlot "Courteney Cox" .
    }

}
```

### General purpose options

| Option name                                                                         | Description                                                                                                                                                                                                                                                                                                                                   | Valid Values                                                                                                                                                                          | Default Value                                                                                                                                                                                                                                                               |
|-------------------------------------------------------------------------------------|-----------------------------------------------------------------------------------------------------------------------------------------------------------------------------------------------------------------------------------------------------------------------------------------------------------------------------------------------|---------------------------------------------------------------------------------------------------------------------------------------------------------------------------------------|-----------------------------------------------------------------------------------------------------------------------------------------------------------------------------------------------------------------------------------------------------------------------------|
| [location](Configuration.md#location)*                                              | The URL of the data source.                                                                                                                                                                                                                                                                                                                   | Any valid URL or (absolute or relative) path of the file system.                                                                                                                      | \*                                                                                                                                                                                                                                                                          |
| [content](Configuration.md#content)*                                                | The content to be transformed.                                                                                                                                                                                                                                                                                                                | Any valid literal.                                                                                                                                                                    | \*                                                                                                                                                                                                                                                                          |
| [command](Configuration.md#command)*                                                | An external command line to be executed. The output is handled according to the option 'media-type'                                                                                                                                                                                                                                           | Any valid literal.                                                                                                                                                                    | \*                                                                                                                                                                                                                                                                          |
| [read-from-std-in](Configuration.md#read-from-std-in)*                              | It tells SPARQL Anything to read the content to be transformed from standard input (see issue [#244](https://github.com/SPARQL-Anything/sparql.anything/issues/244))                                                                                                                                                                          | true/false                                                                                                                                                                            | false                                                                                                                                                                                                                                                                       |
| [from-archive](Configuration.md#from-archive)                                       | The filename of the resource to be triplified within an archive.                                                                                                                                                                                                                                                                              | Any filename.                                                                                                                                                                         | No value                                                                                                                                                                                                                                                                    |
| [root](Configuration.md#root)                                                       | The IRI of generated root resource. The root will be used as a namespace for the graphs and containers that will be generated.                                                                                                                                                                                                                | Any valid IRI.                                                                                                                                                                        | location  (in the case of location argument  set) <br/> **or** <br/> 'http://sparql.xyz/facade-x/data/' + md5Hex(content) (in the case of content argument set) <br/>**or**<br/> 'http://sparql.xyz/facade-x/data/' + md5Hex(command) (in the case of command argument set) |
| [media-type](Configuration.md#media-type)                                           | The media-type of the data source.                                                                                                                                                                                                                                                                                                            | Any valid [Media-Type](https://en.wikipedia.org/wiki/Media_type).  Supported media types are specified in the [pages dedicated to the supported formats](README.md#supported-formats) | No value (the media-type will be guessed from the the file extension)                                                                                                                                                                                                       |
| [namespace](Configuration.md#namespace)                                             | The namespace prefix for the properties and classes that will be generated.                                                                                                                                                                                                                                                                   | Any valid namespace prefix.                                                                                                                                                           | http://sparql.xyz/facade-x/data/                                                                                                                                                                                                                                            |
| [blank-nodes](Configuration.md#blank-nodes)                                         | It tells SPARQL Anything to generate blank nodes or not.                                                                                                                                                                                                                                                                                      | true/false                                                                                                                                                                            | true                                                                                                                                                                                                                                                                        |
| [trim-strings](Configuration.md#trim-strings)                                       | Trim all string literals.                                                                                                                                                                                                                                                                                                                     | true/false                                                                                                                                                                            | false                                                                                                                                                                                                                                                                       |
| [null-string](Configuration.md#null-string)                                         | Do not produce triples where the specified string would be in the object position of the triple.                                                                                                                                                                                                                                              | Any string                                                                                                                                                                            | No value                                                                                                                                                                                                                                                                    |
| [http.*](Configuration.md#http-options)                                             | A set of options for customising HTTP request method, headers, querystring, and others. [More details on the HTTP request configuration](Configuration.md#http-options)                                                                                                                                                                       | No value                                                                                                                                                                              |
| [triplifier](Configuration.md#triplifier)                                           | It forces SPARQL Anything to use a specific triplifier for transforming the data source                                                                                                                                                                                                                                                       | A canonical name of a Java class                                                                                                                                                      | No value                                                                                                                                                                                                                                                                    |
| [charset](Configuration.md#charset)                                                 | The charset of the data source.                                                                                                                                                                                                                                                                                                               | Any charset.                                                                                                                                                                          | UTF-8                                                                                                                                                                                                                                                                       |
| [metadata](formats/Metadata.md)                                                     | It tells SPARQL Anything to extract metadata from the data source and to store it in the named graph with URI &lt;http://sparql.xyz/facade-x/data/metadata&gt; [More details](formats/Metadata.md)                                                                                                                                            | true/false                                                                                                                                                                            | false                                                                                                                                                                                                                                                                       |
| [ondisk](Configuration.md#ondisk)                                                   | It tells SPARQL Anything to use an on disk graph (instead of the default in memory graph). The string should be a path to a directory where the on disk graph will be stored. Using an on disk graph is almost always slower (than using the default in memory graph) but with it you can triplify large files without running out of memory. | A path to a directory                                                                                                                                                                 | No value                                                                                                                                                                                                                                                                    |
| [ondisk.reuse](Configuration.md#ondisk.reuse)                                       | When using an on disk graph, it tells SPARQL Anything to reuse the previous on disk graph.                                                                                                                                                                                                                                                    | true/false                                                                                                                                                                            | true                                                                                                                                                                                                                                                                        |
| [strategy](Configuration.md#strategy)                                               | The execution strategy. 0 = in memory, all triples; 1 = in memory, only triples matching any of the triple patterns in the where clause                                                                                                                                                                                                       | 0,1                                                                                                                                                                                   | 1                                                                                                                                                                                                                                                                           |
| [slice](Configuration.md#slice)                                                     | The resources is sliced and the SPARQL query executed on each one of the parts. Supported by: CSV (row by row); JSON (when array slice by item, when json object requires `json.path`); XML (requires `xml.path`)                                                                                                                             | true/false                                                                                                                                                                            | false                                                                                                                                                                                                                                                                       |
| [use-rdfs-member](Configuration.md#use-rdfs-member)                                 | It tells SPARQL Anything to use the (super)property rdfs:member instead of container membership properties (rdf:_1, rdf:_2 ...)                                                                                                                                                                                                               | true/false                                                                                                                                                                            | false                                                                                                                                                                                                                                                                       |
| [annotate-triples-with-slot-keys](Configuration.md#annotate-triples-with-slot-keys) | It tells SPARQL Anything to annotate slot statements with slot keys (see issue [#378](https://github.com/SPARQL-Anything/sparql.anything/issues/378))                                                                                                                                                                                         | true/false                                                                                                                                                                            | false                                                                                                                                                                                                                                                                       |
| [generate-predicate-labels](Configuration.md#generate-predicate-labels)             | It tells SPARQL Anything to create labels for extracted predicates and classes (see issue [#462](https://github.com/SPARQL-Anything/sparql.anything/issues/462))                                                                                                                                                                              | true/false                                                                                                                                                                            | false                                                                                                                                                                                                                                                                       |
| [audit](Configuration.md#audit)                                                     | It tells SPARQL Anything to generate an additional graph containing information for auditing the result of the triplification. The audit graph has the URI &lt;http://sparql.xyz/facade-x/data/audit&gt;                                                                                                                                      | true/false                                                                                                                                                                            | false                                                                                                                                                                                                                                                                       |

\* If `read-from-std-in` is set to false, it is mandatory to provide either `location`, `content`, or `command`.

[More details on configuration](Configuration.md)

## Query templates and variable bindings (CLI only)

The SPARQL Anything CLI supports parametrised queries.
SPARQL Anything uses
the [BASIL convention for variable names in queries](https://github.com/basilapi/basil/wiki/SPARQL-variable-name-convention-for-WEB-API-parameters-mapping)
.

The syntax is based on the underscore character: '_', and can be easily learned by examples:

- `?_name` The variable specifies the API mandatory parameter _name_. The value is incorporated in the query as plain
  literal.
- `?__name` The parameter _name_ is optional.
- `?_name_iri` The variable is substituted with the parameter value as a IRI.
- `?_name_en` The parameter value is considered as literal with the language 'en' (e.g., en,it,es, etc.).
- `?_name_integer` The parameter value is considered as literal and the XSD datatype 'integer' is added during
  substitution.
- `?_name_prefix_datatype` The parameter value is considered as literal and the datatype 'prefix:datatype' is added
  during substitution. The prefix must be specified according to the SPARQL syntax.

Variable bindings can be passed in two ways via the CLI argument `-v|--values`:

- Inline arguments, e.g.: `-v paramName=value1 -v paramName=value2 -v paramName2=other`
- Passing an SPARQL Result Set file, e.g.: `-v selectResult.xml`

In the first case, the engine computes the cardinal product of all the variables bindings included and execute the query
for each one of the resulting set of bindings.

In the second case, the query is executed for each set of bindings in the result set.

The following is an example of how parameter can be used in a query:

```sparql
PREFIX xyz: <http://sparql.xyz/facade-x/data/>
PREFIX rdf: <http://www.w3.org/1999/02/22-rdf-syntax-ns#>
PREFIX fx: <http://sparql.xyz/facade-x/ns/>

SELECT ?seriesName
WHERE {
    SERVICE <x-sparql-anything:https://sparql-anything.cc/example1.json> {
        ?tvSeries xyz:name ?seriesName .
        ?tvSeries xyz:stars ?star .
        ?star fx:anySlot ?_starName .
    }

}
```

The value of `?_starName` can be passed via the CLI as follows:

```bash
java -jar sparql-anything-<version>.jar -q query.sparql -v starName="Courteney Cox"
```

## Functions and magic properties

SPARQL Anything provides a number of magical functions and properties to facilitate the users in querying the sources
and constructing knowledge graphs.

**NOTE**: SPARQL Anything is built on Apache Jena, see a list of supported functions on
the [Apache Jena documentation](https://jena.apache.org/documentation/query/library-function.html).

| Name                                                                                                                  | Function/Magic Property | Input                                  | Output                        | Description                                                                                                                                                                                                                                                                                                                                                                                                                                                                   |
|-----------------------------------------------------------------------------------------------------------------------|-------------------------|----------------------------------------|-------------------------------|-------------------------------------------------------------------------------------------------------------------------------------------------------------------------------------------------------------------------------------------------------------------------------------------------------------------------------------------------------------------------------------------------------------------------------------------------------------------------------|
| [fx:anySlot](FUNCTIONS_AND_MAGIC_PROPERTIES.md#fxanyslot)                                                             | Magic Property          | -                                      | -                             | This property matches the RDF container membership properties (e.g. ``rdf:_1``, ``rdf:_2`` ...).                                                                                                                                                                                                                                                                                                                                                                              | 
| [fx:cardinal(?a)](FUNCTIONS_AND_MAGIC_PROPERTIES.md#fxcardinal)                                                       | Function                | Container membership property          | Integer                       | `fx:cardinal(?a)` returns the corresponding cardinal integer from `?a` (`rdf:_24` -> `24`)                                                                                                                                                                                                                                                                                                                                                                                    |
| [fx:isContainerMembershipProperty(?p)](FUNCTIONS_AND_MAGIC_PROPERTIES.md#fxiscontainermembershipproperty)             | Function                | Container membership property          | Boolean                       | `fx:isContainerMembershipProperty(?p)` returns true if the node passed as parameter is a container membership property (`rdf:_24` -> `true`)                                                                                                                                                                                                                                                                                                                                  |
| [fx:before(?a, ?b)](FUNCTIONS_AND_MAGIC_PROPERTIES.md#fxbefore)                                                       | Function                | Container membership properties        | Boolean                       | `fx:before(?a, ?b)` returns `true` if `?a` and `?b` are container membership properties and `?a` is lower than `?b`, `false` otherwise                                                                                                                                                                                                                                                                                                                                        |
| [fx:after(?a, ?b)](FUNCTIONS_AND_MAGIC_PROPERTIES.md#fxafter)                                                         | Function                | Container membership properties        | Boolean                       | `fx:after(?a, ?b)`  returns `true` if `?a` and `?b` are container membership properties and `?a` is higher than `?b`, `false` otherwise                                                                                                                                                                                                                                                                                                                                       |
| [fx:previous(?a)](FUNCTIONS_AND_MAGIC_PROPERTIES.md#fxprevious)                                                       | Function                | Container membership property          | Container membership property | `fx:previous(?a)` returns the container membership property that preceeds `?a` (`rdf:_2` -> `rdf:_1`)                                                                                                                                                                                                                                                                                                                                                                         |
| [fx:next(?b)](FUNCTIONS_AND_MAGIC_PROPERTIES.md#fxnext)                                                               | Function                | Container membership property          | Container membership property | `fx:next(?b)` returns the container membership property that succeedes `?b` (`rdf:_1` -> `rdf:_2`)                                                                                                                                                                                                                                                                                                                                                                            |
| [fx:forward(?a, ?b)](FUNCTIONS_AND_MAGIC_PROPERTIES.md#fxforward)                                                     | Function                | Container membership property, Integer | Container membership property | `fx:forward(?a, ?b)` returns the container membership property that follows `?a` of `?b` steps (`rdf:_2, 5` -> `rdf:_7`)                                                                                                                                                                                                                                                                                                                                                      |
| [fx:backward(?a, ?b)](FUNCTIONS_AND_MAGIC_PROPERTIES.md#fxbackward)                                                   | Function                | Container membership property, Integer | Container membership property | `fx:backward(?a, ?b)` returns the container membership property that preceeds `?a` of `?b` steps (`rdf:_24, 4` -> `rdf:_20`)                                                                                                                                                                                                                                                                                                                                                  |
| [fx:String.startsWith(?stringA, ?stringB)](FUNCTIONS_AND_MAGIC_PROPERTIES.md#fxstringstartswith)                      | Function                | String, String                         | Boolean                       | `fx:String.startsWith` wraps [`java.lang.String.startsWith`](https://docs.oracle.com/en/java/javase/11/docs/api/java.base/java/lang/String.html)                                                                                                                                                                                                                                                                                                                              |
| [fx:String.endsWith(?stringA, ?stringB)](FUNCTIONS_AND_MAGIC_PROPERTIES.md#fxstringendswith)                          | Function                | String, String                         | Boolean                       | `fx:String.endsWith` wraps [`java.lang.String.endsWith`](https://docs.oracle.com/en/java/javase/11/docs/api/java.base/java/lang/String.html)                                                                                                                                                                                                                                                                                                                                  |
| [fx:String.indexOf(?stringA, ?stringB)](FUNCTIONS_AND_MAGIC_PROPERTIES.md#fxstringindexof)                            | Function                | String, String                         | Integer                       | `fx:String.indexOf` wraps [`java.lang.String.indexOf`](https://docs.oracle.com/en/java/javase/11/docs/api/java.base/java/lang/String.html)                                                                                                                                                                                                                                                                                                                                    |
| [fx:String.substring(?string)](FUNCTIONS_AND_MAGIC_PROPERTIES.md#fxstringsubstring)                                   | Function                | String, Integer, (Integer?)            | String                        | `fx:String.substring` wraps [`java.lang.String.substring`](https://docs.oracle.com/en/java/javase/11/docs/api/java.base/java/lang/String.html)                                                                                                                                                                                                                                                                                                                                |
| [fx:String.toLowerCase(?string)](FUNCTIONS_AND_MAGIC_PROPERTIES.md#fxstringtolowercase)                               | Function                | String                                 | String                        | `fx:String.toLowerCase` wraps [`java.lang.String.toLowerCase`](https://docs.oracle.com/en/java/javase/11/docs/api/java.base/java/lang/String.html)                                                                                                                                                                                                                                                                                                                            |
| [fx:String.toUpperCase](FUNCTIONS_AND_MAGIC_PROPERTIES.md#fxstringtouppercase)                                        | Function                | String                                 | String                        | `fx:String.toUpperCase` wraps [`java.lang.String.toUpperCase`](https://docs.oracle.com/en/java/javase/11/docs/api/java.base/java/lang/String.html)                                                                                                                                                                                                                                                                                                                            |
| [fx:String.replace(?string, ?characterA, ?characterB)](FUNCTIONS_AND_MAGIC_PROPERTIES.md#fxstringreplace)             | Function                | String, Character, Character           | String                        | `fx:String.replace` wraps [`java.lang.String.replace`](https://docs.oracle.com/en/java/javase/11/docs/api/java.base/java/lang/String.html#replace(java.lang.CharSequence,java.lang.CharSequence))                                                                                                                                                                                                                                                                             |
| [fx:String.trim(?string)](FUNCTIONS_AND_MAGIC_PROPERTIES.md#fxstringtrim)                                             | Function                | String                                 | String                        | `fx:String.trim` wraps [`java.lang.String.trim`](https://docs.oracle.com/en/java/javase/11/docs/api/java.base/java/lang/String.html)                                                                                                                                                                                                                                                                                                                                          |
| [fx:String.stripLeading(?string)](FUNCTIONS_AND_MAGIC_PROPERTIES.md#fxstringstripleading)                             | Function                | String                                 | String                        | `fx:String.stripLeading` wraps [`java.lang.String.stripLeading`](https://docs.oracle.com/en/java/javase/11/docs/api/java.base/java/lang/String.html#stripLeading())                                                                                                                                                                                                                                                                                                           |
| [fx:String.stripTrailing(?string)](FUNCTIONS_AND_MAGIC_PROPERTIES.md#fxstringstriptrailing)                           | Function                | String                                 | String                        | `fx:String.stripTrailing` wraps [`java.lang.String.stripTrailing`](https://docs.oracle.com/en/java/javase/11/docs/api/java.base/java/lang/String.html#stripTrailing())                                                                                                                                                                                                                                                                                                        |
| [fx:String.removeTags(?string)](FUNCTIONS_AND_MAGIC_PROPERTIES.md#fxstringremovetags)                                 | Function                | String                                 | String                        | `fx:String.removeTags`  removes the XML tags from the input string                                                                                                                                                                                                                                                                                                                                                                                                            |
| [fxWordUtils.capitalize(?string)](FUNCTIONS_AND_MAGIC_PROPERTIES.md#fxwordutilscapitalize)                            | Function                | String                                 | String                        | `WordUtils.capitalize` wraps [`org.apache.commons.text.WordUtils.capitalize`](https://commons.apache.org/proper/commons-text/javadocs/api-release/org/apache/commons/text/WordUtils.html#capitalize(java.lang.String))                                                                                                                                                                                                                                                        |
| [fxWordUtils.capitalizeFully(?string)](FUNCTIONS_AND_MAGIC_PROPERTIES.md#fxwordutilscapitalizefully)                  | Function                | String                                 | String                        | `fx:WordUtils.capitalizeFully` wraps [`org.apache.commons.text.WordUtils.capitalizeFully`](https://commons.apache.org/proper/commons-text/javadocs/api-release/org/apache/commons/text/WordUtils.html#capitalizeFully(java.lang.String))                                                                                                                                                                                                                                      |
| [fx:WordUtils.initials(?string)](FUNCTIONS_AND_MAGIC_PROPERTIES.md#fxwordutilsinitials)                               | Function                | String                                 | String                        | `fx:WordUtils.initials` wraps [`org.apache.commons.text.WordUtils.initials`](https://commons.apache.org/proper/commons-text/javadocs/api-release/org/apache/commons/text/WordUtils.html#initials(java.lang.String))                                                                                                                                                                                                                                                           |
| [fx:WordUtils.swapCase(?string)](FUNCTIONS_AND_MAGIC_PROPERTIES.md#fxwordutilsswapcase)                               | Function                | String                                 | String                        | `fx:WordUtils.swapCase` wraps [`org.apache.commons.text.WordUtils.swapCase`](https://commons.apache.org/proper/commons-text/javadocs/api-release/org/apache/commons/text/WordUtils.html#swapCase(java.lang.String))                                                                                                                                                                                                                                                           |
| [fx:WordUtils.uncapitalize(?string)](FUNCTIONS_AND_MAGIC_PROPERTIES.md#fxwordutilsuncapitalize)                       | Function                | String                                 | String                        | `fx:WordUtils.uncapitalize` wraps [`org.apache.commons.text.WordUtils.uncapitalize`](https://commons.apache.org/proper/commons-text/javadocs/api-release/org/apache/commons/text/WordUtils.html#uncapitalize(java.lang.String))                                                                                                                                                                                                                                               |
| [fx:DigestUtils.md2Hex(?string)](FUNCTIONS_AND_MAGIC_PROPERTIES.md#fxdigestutilsmd2hex)                               | Function                | String                                 | String                        | `fx:DigestUtils.md2Hex` wraps [`org.apache.commons.codec.digest.DigestUtils.md2Hex`](https://www.javadoc.io/doc/commons-codec/commons-codec/1.15/org/apache/commons/codec/digest/DigestUtils.html#md2Hex-java.lang.String-)                                                                                                                                                                                                                                                   |
| [fx:DigestUtils.md5Hex(?string)](FUNCTIONS_AND_MAGIC_PROPERTIES.md#fxdigestutilsmd5hex)                               | Function                | String                                 | String                        | `fx:DigestUtils.md5Hex` wraps [`org.apache.commons.codec.digest.DigestUtils.md5Hex`](https://www.javadoc.io/doc/commons-codec/commons-codec/1.15/org/apache/commons/codec/digest/DigestUtils.html#md5Hex-java.lang.String-)                                                                                                                                                                                                                                                   |
| [fx:DigestUtils.sha1Hex(?string)](FUNCTIONS_AND_MAGIC_PROPERTIES.md#fxdigestutilssha1hex)                             | Function                | String                                 | String                        | `fx:DigestUtils.sha1Hex` wraps [`org.apache.commons.codec.digest.DigestUtils.sha1Hex`](https://www.javadoc.io/doc/commons-codec/commons-codec/1.15/org/apache/commons/codec/digest/DigestUtils.html#sha1Hex-java.lang.String-)                                                                                                                                                                                                                                                |
| [fx:DigestUtils.sha256Hex(?string)](FUNCTIONS_AND_MAGIC_PROPERTIES.md#fxdigestutilssha256hex)                         | Function                | String                                 | String                        | `fx:DigestUtils.sha256Hex` wraps [`org.apache.commons.codec.digest.DigestUtils.sha256Hex`](https://www.javadoc.io/doc/commons-codec/commons-codec/1.15/org/apache/commons/codec/digest/DigestUtils.html#sha256Hex-java.lang.String-)                                                                                                                                                                                                                                          |
| [fx:DigestUtils.sha384Hex(?string)](FUNCTIONS_AND_MAGIC_PROPERTIES.md#fxdigestutilssha384hex)                         | Function                | String                                 | String                        | `fx:DigestUtils.sha384Hex` wraps [`org.apache.commons.codec.digest.DigestUtils.sha384Hex`](https://www.javadoc.io/doc/commons-codec/commons-codec/1.15/org/apache/commons/codec/digest/DigestUtils.html#sha384Hex-java.lang.String-)                                                                                                                                                                                                                                          |
| [fx:DigestUtils.sha512Hex(?string)](FUNCTIONS_AND_MAGIC_PROPERTIES.md#fxdigestutilssha512hex)                         | Function                | String                                 | String                        | `fx:DigestUtils.sha512Hex` wraps [`org.apache.commons.codec.digest.DigestUtils.sha512Hex`](https://www.javadoc.io/doc/commons-codec/commons-codec/1.15/org/apache/commons/codec/digest/DigestUtils.html#sha512Hex-java.lang.String-)                                                                                                                                                                                                                                          |
| [fx:URLEncoder.encode(?string)](FUNCTIONS_AND_MAGIC_PROPERTIES.md#fxurlencoderencode)                                 | Function                | String, String                         | String                        | `fx:URLEncoder.encode` wraps [`java.net.URLEncoder.encode`](https://docs.oracle.com/en/java/javase/11/docs/api/java.base/java/net/URLEncoder.html#encode(java.lang.String,java.lang.String))                                                                                                                                                                                                                                                                                  |
| [fx:URLDecoder.decode(?string)](FUNCTIONS_AND_MAGIC_PROPERTIES.md#fxurldecoderdecode)                                 | Function                | String, String                         | String                        | `fx:URLDecoder.decode` wraps [`java.net.URLDecoder.decode`](https://docs.oracle.com/en/java/javase/11/docs/api/java.base/java/net/URLDecoder.html#decode(java.lang.String,java.lang.String))                                                                                                                                                                                                                                                                                  |
| [fx:serial(?a ... ?n)](FUNCTIONS_AND_MAGIC_PROPERTIES.md#fxserial)                                                    | Function                | Any sequence of nodes                  | Integer                       | The function `fx:serial (?a ... ?n)` generates an incremental number using the arguments as reference counters. For example, calling `fx:serial("x")` two times will generate `1` and then `2`. Instead, calling `fx:serial(?x)` multiple times will generate sequential numbers for each value of `?x`.                                                                                                                                                                      |
| [fx:entity(?a ... ?n)](FUNCTIONS_AND_MAGIC_PROPERTIES.md#fxentity)                                                    | Function                | Any sequence of node                   | URI node                      | The function `fx:entity (?a ... ?n)` accepts a list of arguments and performs concatenation and automatic casting to string. Container membership properties (`rdf:_1`,`rdf:_2`,...) are cast to numbers and then to strings (`"1","2"`).                                                                                                                                                                                                                                     |
| [fx:literal(?a, ?b)](FUNCTIONS_AND_MAGIC_PROPERTIES.md#fxliteral)                                                     | Function                | String, (URI or language code)         | Literal node                  | The function `fx:literal( ?a , ?b )` builds a literal from the string representation of `?a`, using `?b` either as a typed literal (if a IRI is given) or a lang code (if a string of length of two is given).                                                                                                                                                                                                                                                                |
| [fx:bnode(?a)](FUNCTIONS_AND_MAGIC_PROPERTIES.md#fxbnode)                                                             | Function                | Any node                               | Blank node                    | The function `fx:bnode( ?a) ` builds a blank node enforcing the node value as local identifier. This is useful when multiple construct templates are populated with bnode generated on different query solutions but we want them to be joined in the output RDF graph. Apparently, the standard function `BNODE` does generate a new node for each query solution (see issue [#273](https://github.com/SPARQL-Anything/sparql.anything/issues/273) for an explanatory case). |
| [fx:LevenshteinDistance(?n1, ?n2)](FUNCTIONS_AND_MAGIC_PROPERTIES.md#fxlevenshteindistance)                           | Function                | String, String                         | Integer                       | The function `fx:LevenshteinDistance(?n1, ?n2) `  computes the Levenshtein Distance between ?n1 and ?n2 (see #182).                                                                                                                                                                                                                                                                                                                                                           |
| [fx:CosineDistance(?n1, ?n2)](FUNCTIONS_AND_MAGIC_PROPERTIES.md#fxcosinedistance)                                     | Function                | String, String                         | Double                        | The function `fx:CosineDistance(?n1, ?n2) `  computes the Cosine Distance between ?n1 and ?n2 (see #182).                                                                                                                                                                                                                                                                                                                                                                     |
| [fx:JaccardDistance(?n1, ?n2)](FUNCTIONS_AND_MAGIC_PROPERTIES.md#fxjaccarddistance)                                   | Function                | String, String                         | Double                        | The function `fx:JaccardDistance(?n1, ?n2) `  computes the Jaccard Distance between ?n1 and ?n2 (see #182).                                                                                                                                                                                                                                                                                                                                                                   |
| [fx:JaroWinklerDistance(?n1, ?n2)](FUNCTIONS_AND_MAGIC_PROPERTIES.md#fxjarowinklerdistance)                           | Function                | String, String                         | Double                        | The function `fx:JaroWinklerDistance(?n1, ?n2) `  computes the Jaro-Winkler Distance between ?n1 and ?n2 (see #182).                                                                                                                                                                                                                                                                                                                                                          |
| [fx:LongestCommonSubsequenceDistance(?n1, ?n2)](FUNCTIONS_AND_MAGIC_PROPERTIES.md#fxlongestcommonsubsequencedistance) | Function                | Any pair of IRIs or Literals           | Integer                       | The function `fx:LongestCommonSubsequenceDistance(?n1, ?n2) `  computes the Longest Common Subsequence Distance between ?n1 and ?n2 (see #182).                                                                                                                                                                                                                                                                                                                               |
| [fx:HammingDistance(?n1, ?n2)](FUNCTIONS_AND_MAGIC_PROPERTIES.md#fxhammingdistance)                                   | Function                | String, String                         | Integer                       | The function `fx:HammingDistance(?n1, ?n2) `  computes the Hamming Distance between ?n1 and ?n2 (see #182).                                                                                                                                                                                                                                                                                                                                                                   |
| [fx:QGramDistance(?n1, ?n2)](FUNCTIONS_AND_MAGIC_PROPERTIES.md#fxqgramdistance)                                       | Function                | String, String                         | Double                        | The function `fx:QGramDistance(?n1, ?n2) `  computes the QGram Distance between ?n1 and ?n2 (see #394).                                                                                                                                                                                                                                                                                                                                                                       |


## Usage

SPARQL Anything is available as Java Library, Command Line Interface, Web Application Server, and also Python library.

*Note*: as of version 1.0.0, SPARQL Anything requires Java 17+.

### Command Line Interface (CLI)

An executable JAR can be obtained from the [Releases](https://github.com/spice-h2020/sparql.anything/releases) page.

The jar can be executed as follows:

```
usage: java -jar sparql.anything-null  -q query [-f <output format>] [-v
            <filepath | name=value> ... ] [-c option=value]  [-l path] [-o
            filepath]
 -q,--query <query>                    The path to the file storing the
                                       query to execute or the query
                                       itself.
 -o,--output <file>                    OPTIONAL - The path to the output
                                       file. [Default: STDOUT]
 -a,--append                           OPTIONAL - Should output to file be
                                       appended? WARNING: this option does
                                       not ensure that the whole file is
                                       valid -- that is up to the user to
                                       set up the conditions (such as
                                       using NQ serialization and not
                                       using blank nodes)
 -e,--explain                          OPTIONAL - Explain query execution
 -l,--load <load>                      OPTIONAL - The path to one RDF file
                                       or a folder including a set of
                                       files to be loaded. When present,
                                       the data is loaded in memory and
                                       the query executed against it.
 -f,--format <string>                  OPTIONAL -  Format of the output
                                       file. Supported values: JSON, XML,
                                       CSV, TEXT, TTL, NT, NQ. [Default:
                                       TEXT or TTL]
 -s,--strategy <strategy>              OPTIONAL - Strategy for query
                                       evaluation. Possible values: '1' -
                                       triple filtering (default), '0' -
                                       triplify all data. The system
                                       fallbacks to '0' when the strategy
                                       is not implemented yet for the
                                       given resource type.
 -p,--output-pattern <outputPattern>   OPTIONAL - Output filename pattern,
                                       e.g. 'my-file-?friendName.json'.
                                       Variables should start with '?' and
                                       refer to bindings from the input
                                       file. This option can only be used
                                       in combination with 'input' and is
                                       ignored otherwise. This option
                                       overrides 'output'.
 -v,--values <values>                  OPTIONAL - Values passed as input
                                       parameter to a query template. When
                                       present, the query is pre-processed
                                       by substituting variable names with
                                       the values provided. The argument
                                       can be used in two ways. (1)
                                       Providing a single SPARQL ResultSet
                                       file. In this case, the query is
                                       executed for each set of bindings
                                       in the input result set. Only 1
                                       file is allowed. (2) Named variable
                                       bindings: the argument value must
                                       follow the syntax:
                                       var_name=var_value. The argument
                                       can be passed multiple times and
                                       the query repeated for each set of
                                       values.
 -c,--configuration <option=value>     OPTIONAL - Configuration to be
                                       passed to the SPARQL Anything
                                       engine (this is equivalent to
                                       define them in the SERVICE IRI).
                                       The argument can be passed multiple
                                       times (one for each option to be
                                       set). Options passed in this way
                                       can be overwritten in the SERVICE
                                       IRI or in the Basic Graph Pattern.
 -i,--input <input>                    [Deprecated] OPTIONAL - The path to
                                       a SPARQL result set file to be used
                                       as input. When present, the query
                                       is pre-processed by substituting
                                       variable names with values from the
                                       bindings provided. The query is
                                       repeated for each set of bindings
                                       in the input result set.
```

Logging can be configured adding the following option (SLF4J).

To enable the default logger for SPARQL anything and its dependencies:
```
-Dorg.slf4j.simpleLogger.defaultLogLevel=trace
```

To enable the default logger for SPARQL anything only:

```
-Dorg.slf4j.simpleLogger.log.io.github.sparqlanything=trace
```


### Fuseki

An executable JAR of a SPARQL-Anything-powered Fuseki endpoint can be obtained from
the [Releases](https://github.com/spice-h2020/sparql.anything/releases) page.

The jar can be executed as follows:

```
usage: java -jar sparql-anything-server-<version>.jar [-p port] [-e
            sparql-endpoint-path] [-g endpoint-gui-path]
 -e,--path <path>   The path where the server will be running on (Default
                    /sparql.anything).
 -g,--gui <gui>     The path of the SPARQL endpoint GUI (Default /sparql).
 -p,--port <port>   The port where the server will be running on (Default
                    3000 ).
```

Also, a docker image can be used by following the instructions [here](BROWSER.md).

### Java Library

SPARQL Anything is available on [Maven Central](https://central.sonatype.com/search?namespace=io.github.sparql-anything).
To use it as a Java library please follow the instructions [here](JAVA_LIBRARY.md)

#### Extension Mechanisms

You can extend SPARQL Anything by including new triplifiers, more details can be found [here](EXTENSION_MECHANISMS.md).


### Python Library

You can use SPARQL Anything as a Python library, see
the [PySPARQL-Anything project](https://pypi.org/project/pysparql-anything/).

### Compiling

You can generate executable files of the command line interface and server with maven

```
mvn clean install -Dgenerate-cli-jar=true -Dgenerate-server-jar=true
```

## Licence

SPARQL Anything is distributed under [Apache 2.0 License](LICENSE)

## How to cite our work

**For citing SPARQL Anything in academic papers please use:**

Luigi Asprino, Enrico Daga, Aldo Gangemi, and Paul Mulholland. 2022. Knowledge Graph Construction with a façade: a
unified method to access heterogeneous data sources on the Web. ACM Trans. Internet Technol. Just Accepted (2022)
. https://doi.org/10.1145/3555312 [Preprint](https://sparql.xyz/FacadeX_TOIT.pdf)

```bibtex
@article{10.1145/3555312,
author = {Asprino, Luigi and Daga, Enrico and Gangemi, Aldo and Mulholland, Paul},
title = {Knowledge Graph Construction with a Fa\c{c}ade: A Unified Method to Access Heterogeneous Data Sources on the Web},
year = {2022},
publisher = {Association for Computing Machinery},
address = {New York, NY, USA},
issn = {1533-5399},
url = {https://doi.org/10.1145/3555312},
doi = {10.1145/3555312},
abstract = {Data integration is the dominant use case for RDF Knowledge Graphs. However, Web resources come in formats with weak semantics (for example CSV and JSON), or formats specific to a given application (for example BibTex, HTML, and Markdown). To solve this problem, Knowledge Graph Construction (KGC) is gaining momentum due to its focus on supporting users in transforming data into RDF. However, using existing KGC frameworks result in complex data processing pipelines, which mix structural and semantic mappings, whose development and maintenance constitute a significant bottleneck for KG engineers. Such frameworks force users to rely on different tools, sometimes based on heterogeneous languages, for inspecting sources, designing mappings, and generating triples, thus making the process unnecessarily complicated. We argue that it is possible and desirable to equip KG engineers with the ability of interacting with Web data formats by relying on their expertise in RDF and the well-established SPARQL query language&nbsp;[2]. In this article, we study a unified method for data access to heterogeneous data sources with Facade-X, a meta-model implemented in a new data integration system called SPARQL Anything. We demonstrate that our approach is theoretically sound, since it allows a single meta-model, based on RDF, to represent data from (a) any file format expressible in BNF syntax, as well as (b) any relational database. We compare our method to state-of-the-art approaches in terms of usability (cognitive complexity of the mappings) and general performance. Finally, we discuss the benefits and challenges of this novel approach by engaging with the reference user community.},
journal = {ACM Trans. Internet Technol.},
keywords = {RDF, SPARQL, Meta-model, Re-engineering}
}
```

Conference paper mainly focussing on system requirements:

Daga, Enrico; Asprino, Luigi; Mulholland, Paul and Gangemi, Aldo (2021). Facade-X: An Opinionated Approach to SPARQL
Anything. In: Alam, Mehwish; Groth, Paul; de Boer, Victor; Pellegrini, Tassilo and Pandit, Harshvardhan J. eds. Volume
53: Further with Knowledge Graphs, Volume 53. IOS Press, pp. 58–73.

DOI: https://doi.org/10.3233/ssw210035 | [PDF](http://oro.open.ac.uk/78973/1/78973.pdf)

```bibtex
@incollection{oro78973,
          volume = {53},
           month = {August},
          author = {Enrico Daga and Luigi Asprino and Paul Mulholland and Aldo Gangemi},
       booktitle = {Volume 53: Further with Knowledge Graphs},
          editor = {Mehwish Alam and Paul Groth and Victor de Boer and Tassilo Pellegrini and Harshvardhan J. Pandit},
           title = {Facade-X: An Opinionated Approach to SPARQL Anything},
       publisher = {IOS Press},
            year = {2021},
         journal = {Studies on the Semantic Web},
           pages = {58--73},
        keywords = {SPARQL; meta-model; re-engineering},
             url = {http://oro.open.ac.uk/78973/},
        abstract = {The Semantic Web research community understood since its beginning how crucial it is to equip practitioners with methods to transform non-RDF resources into RDF. Proposals focus on either engineering content transformations or accessing non-RDF resources with SPARQL. Existing solutions require users to learn specific mapping languages (e.g. RML), to know how to query and manipulate a variety of source formats (e.g. XPATH, JSON-Path), or to combine multiple languages (e.g. SPARQL Generate). In this paper, we explore an alternative solution and contribute a general-purpose meta-model for converting non-RDF resources into RDF: {\ensuremath{<}}i{\ensuremath{>}}Facade-X{\ensuremath{<}}/i{\ensuremath{>}}. Our approach can be implemented by overriding the SERVICE operator and does not require to extend the SPARQL syntax. We compare our approach with the state of art methods RML and SPARQL Generate and show how our solution has lower learning demands and cognitive complexity, and it is cheaper to implement and maintain, while having comparable extensibility and efficiency.}
}
```<|MERGE_RESOLUTION|>--- conflicted
+++ resolved
@@ -49,7 +49,6 @@
 @prefix fx:  <http://sparql.xyz/facade-x/ns/> .
 @prefix xyz: <http://sparql.xyz/facade-x/data/> .
 
-<<<<<<< HEAD
 [ a       fx:root ;
   <http://www.w3.org/1999/02/22-rdf-syntax-ns#_1>
           [ xyz:height_inches  "66" ;
@@ -136,10 +135,7 @@
 
 ## Main features
 
-- Provides a homogeneous view over heterogeneous  data sources, thanks to the Facade-X meta-model (see [Facade-X specification](Facade-X.md) )
-=======
-- Provides a homogenous view over heterogeneous  data sources, thanks to the Facade-X meta-model (see [Facade-X specification](Facade-X.md) and [System overview](SystemOverview.md) )
->>>>>>> f799c204
+- Provides a homogeneous view over heterogeneous  data sources, thanks to the Facade-X meta-model (see [Facade-X specification](Facade-X.md) and [System overview](SystemOverview.md) )
 - Query files in plain SPARQL 1.1, via the `SERVICE <x-sparql-anything:>` (see [configuration](#Configuration)) and
   build knowledge graphs with `CONSTRUCT` queries
 - [Supported formats](#supported-formats): XML, JSON, CSV, HTML, Excel, Text, Binary, EXIF, File System, Zip/Tar,
