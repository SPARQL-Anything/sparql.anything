--- conflicted
+++ resolved
@@ -319,7 +319,6 @@
 			logger.error("No triplifier available for the input format!");
 			dg = DatasetFactory.create().asDatasetGraph();
 		}
-<<<<<<< HEAD
 
 		boolean startedTransactionHere = false ;
 		if(dg.supportsTransactions() && !dg.isInTransaction()){
@@ -328,14 +327,11 @@
 			dg.begin(TxnType.READ);
 		}
 		logger.trace("union graph size {}",dg.getUnionGraph().size());
-		logger.trace("Default graph size {}",dg.getDefaultGraph().size());
+		logger.trace("Default graph size {}", dg.getDefaultGraph().size());
 		if(startedTransactionHere){
 			logger.debug("end small read txn");
 			dg.end();
 		}
-=======
-		logger.trace("Default graph size {}", dg.getDefaultGraph().size());
->>>>>>> 2ebdf8a4
 		return dg;
 	}
 
@@ -540,7 +536,11 @@
 	}
 
 	protected QueryIterator execute(final OpBGP opBGP, QueryIterator input) {
-<<<<<<< HEAD
+
+		if(this.execCxt.getClass()!=FacadeXExecutionContext.class) {
+			return super.execute(opBGP, input);
+		}
+
 		// i think we can consider this the start of the query and therefore the read txn
 		boolean startedTransactionHere = false ;
 		if(this.execCxt.getDataset().supportsTransactions() && ! this.execCxt.getDataset().isInTransaction()){
@@ -550,13 +550,8 @@
 		}
 		// TODO where to end the read txn it?
 
-=======
 		
-		if(this.execCxt.getClass()!=FacadeXExecutionContext.class) {
-			return super.execute(opBGP, input);
-		}
 		
->>>>>>> 2ebdf8a4
 		logger.trace("executing  BGP {}", opBGP.toString());
 		logger.trace("Size: {} {}", this.execCxt.getDataset().size(),
 				this.execCxt.getDataset().getDefaultGraph().size());
