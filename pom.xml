<?xml version="1.0" encoding="UTF-8"?>
<!--
  ~ Copyright (c) 2024 SPARQL Anything Contributors @ http://github.com/sparql-anything
  ~
  ~ Licensed under the Apache License, Version 2.0 (the "License");
  ~ you may not use this file except in compliance with the License.
  ~ You may obtain a copy of the License at
  ~
  ~      http://www.apache.org/licenses/LICENSE-2.0
  ~
  ~ Unless required by applicable law or agreed to in writing, software
  ~ distributed under the License is distributed on an "AS IS" BASIS,
  ~ WITHOUT WARRANTIES OR CONDITIONS OF ANY KIND, either express or implied.
  ~ See the License for the specific language governing permissions and
  ~ limitations under the License.
  -->

<project xmlns="http://maven.apache.org/POM/4.0.0"
         xmlns:xsi="http://www.w3.org/2001/XMLSchema-instance"
         xsi:schemaLocation="http://maven.apache.org/POM/4.0.0 http://maven.apache.org/xsd/maven-4.0.0.xsd">
    <modelVersion>4.0.0</modelVersion>

    <groupId>io.github.sparql-anything</groupId>
    <artifactId>sparql-anything-parent</artifactId>
    <version>${revision}</version>
    <packaging>pom</packaging>

    <name>sparql.anything</name>
    <description>An opinionated approach to SPARQL any file</description>
    <url>https://github.com/SPARQL-Anything/sparql.anything</url>

    <properties>
        <project.build.sourceEncoding>UTF-8</project.build.sourceEncoding>
        <project.reporting.outputEncoding>UTF-8</project.reporting.outputEncoding>
        <maven.compiler.source>11</maven.compiler.source>
        <maven.compiler.target>11</maven.compiler.target>
        <jena.version>5.1.0</jena.version>
        <revision>1.0.0-SNAPSHOT</revision>
        <gpg.keyname>lgu.spree</gpg.keyname>
        <owlapi.version>5.1.20</owlapi.version>
        <rdf4j.version>3.7.4</rdf4j.version>
        <tika.version>2.4.0</tika.version>
        <jackson.version>2.13.4.2</jackson.version>
    </properties>

    <licenses>
        <license>
            <name>Apache License, Version 2.0</name>
            <url>https://github.com/SPARQL-Anything/sparql.anything/blob/HEAD/LICENSE</url>
            <distribution>repo</distribution>
        </license>
    </licenses>

    <developers>
        <developer>
            <name>Luigi Asprino</name>
            <email>luigi.asprino@unibo.it</email>
            <organization>University of Bologna</organization>
            <organizationUrl>https://www.unibo.it/it</organizationUrl>
        </developer>
        <developer>
            <name>Enrico Daga</name>
            <email>enrico.daga@open.ac.uk</email>
            <organization>The Open University</organization>
            <organizationUrl>https://kmi.open.ac.uk</organizationUrl>
        </developer>
    </developers>

    <scm>
        <connection>scm:git:git://github.com/SPARQL-Anything/sparql.anything.git</connection>
        <developerConnection>scm:git:ssh://github.com:SPARQL-Anything/sparql.anything.git</developerConnection>
        <url>https://github.com/SPARQL-Anything/sparql.anything/tree/v0.9-DEV</url>
    </scm>

    <distributionManagement>
        <snapshotRepository>
            <id>ossrh</id>
            <url>https://s01.oss.sonatype.org/content/repositories/snapshots</url>
        </snapshotRepository>
        <repository>
            <id>ossrh</id>
            <url>https://s01.oss.sonatype.org/service/local/staging/deploy/maven2/</url>
        </repository>
    </distributionManagement>


    <repositories>
        <repository>
            <id>oss.sonatype.org-snapshot</id>
            <url>https://oss.sonatype.org/content/repositories/snapshots</url>
            <releases>
                <enabled>false</enabled>
            </releases>
            <snapshots>
                <enabled>true</enabled>
            </snapshots>
        </repository>
    </repositories>

    <modules>
        <module>sparql-anything-engine</module>
        <module>sparql-anything-model</module>
        <module>sparql-anything-parser</module>
        <module>sparql-anything-json</module>
        <module>sparql-anything-yaml</module>
        <module>sparql-anything-markdown</module>
        <module>sparql-anything-testutils</module>
        <module>sparql-anything-xml</module>
        <module>sparql-anything-csv</module>
        <module>sparql-anything-cli</module>
        <module>sparql-anything-metadata</module>
        <module>sparql-anything-binary</module>
        <module>sparql-anything-text</module>
        <module>sparql-anything-html</module>
        <module>sparql-anything-it</module>
        <module>sparql-anything-fuseki</module>
        <module>sparql-anything-spreadsheet</module>
        <module>sparql-anything-rdf</module>
        <module>sparql-anything-archive</module>
        <module>sparql-anything-docs</module>
        <module>sparql-anything-bibliography</module>
        <module>sparql-anything-slides</module>
        <module>sparql-anything-documentation-generator</module>
<<<<<<< HEAD
        <module>sparql-anything-jdbc</module>
=======
        <module>sparql-anything-libs</module>
        <!--		<module>sparql-anything-jdbc</module>
        -->
>>>>>>> 38498452
    </modules>

    <build>
        <sourceDirectory>src/main/java</sourceDirectory>
        <plugins>
            <plugin>
                <groupId>org.apache.maven.plugins</groupId>
                <artifactId>maven-compiler-plugin</artifactId>
                <version>3.13.0</version>
                <configuration>
                    <!--source>17</source>
                    <target>17</target-->
                    <release>17</release>
                </configuration>
            </plugin>
            <plugin>
                <groupId>org.apache.maven.plugins</groupId>
                <artifactId>maven-jar-plugin</artifactId>
                <version>3.2.0</version>
                <configuration>
                    <archive>
                        <index>true</index>
                        <manifest>
                            <addClasspath>true</addClasspath>

                            <addDefaultImplementationEntries/>
                            <addDefaultSpecificationEntries/>
                            <addBuildEnvironmentEntries/>

                        </manifest>
                        <manifestEntries>
                            <Implementation-Title>${project.name}</Implementation-Title>
                            <Implementation-Version>${project.version}</Implementation-Version>
                            <url>${project.url}</url>
                        </manifestEntries>

                    </archive>
                </configuration>
            </plugin>
            <plugin>
                <groupId>org.codehaus.mojo</groupId>
                <artifactId>flatten-maven-plugin</artifactId>
                <version>1.1.0</version>
                <configuration>
                    <updatePomFile>true</updatePomFile>
                    <flattenMode>resolveCiFriendliesOnly</flattenMode>
                </configuration>
                <executions>
                    <execution>
                        <id>flatten</id>
                        <phase>process-resources</phase>
                        <goals>
                            <goal>flatten</goal>
                        </goals>
                    </execution>
                    <execution>
                        <id>flatten.clean</id>
                        <phase>clean</phase>
                        <goals>
                            <goal>clean</goal>
                        </goals>
                    </execution>
                </executions>
            </plugin>

        </plugins>
    </build>
    <profiles>
        <profile>
            <id>release-and-sign-artifacts</id>
            <activation>
                <property>
                    <name>performRelease</name>
                    <value>true</value>
                </property>
            </activation>
            <build>
                <plugins>
                    <plugin>
                        <groupId>org.sonatype.plugins</groupId>
                        <artifactId>nexus-staging-maven-plugin</artifactId>
                        <version>1.6.13</version>
                        <extensions>true</extensions>
                        <configuration>
                            <serverId>ossrh</serverId>
                            <nexusUrl>https://s01.oss.sonatype.org/</nexusUrl>
                            <autoReleaseAfterClose>true</autoReleaseAfterClose>
                            <stagingProgressTimeoutMinutes>20</stagingProgressTimeoutMinutes>
                        </configuration>
                    </plugin>
                    <plugin>
                        <groupId>org.apache.maven.plugins</groupId>
                        <artifactId>maven-source-plugin</artifactId>
                        <version>2.2.1</version>
                        <executions>
                            <execution>
                                <id>attach-sources</id>
                                <goals>
                                    <goal>jar-no-fork</goal>
                                </goals>
                            </execution>
                        </executions>
                    </plugin>
                    <plugin>
                        <groupId>org.apache.maven.plugins</groupId>
                        <artifactId>maven-javadoc-plugin</artifactId>
                        <version>2.9.1</version>
                        <configuration>
                            <source>11</source>
                            <detectJavaApiLink>false</detectJavaApiLink>
                        </configuration>
                        <executions>
                            <execution>
                                <id>attach-javadocs</id>
                                <goals>
                                    <goal>jar</goal>
                                </goals>
                            </execution>
                        </executions>
                    </plugin>
                    <plugin>
                        <groupId>org.apache.maven.plugins</groupId>
                        <artifactId>maven-gpg-plugin</artifactId>
                        <version>1.5</version>
                        <executions>
                            <execution>
                                <id>sign-artifacts</id>
                                <phase>verify</phase>
                                <goals>
                                    <goal>sign</goal>
                                </goals>
                                <configuration>
                                    <keyname>${gpg.keyname}</keyname>
                                    <!--passphraseServerId>${gpg.keyname}</passphraseServerId-->
                                    <gpgArguments>
                                        <arg>--pinentry-mode</arg>
                                        <arg>loopback</arg>
                                    </gpgArguments>
                                </configuration>
                            </execution>
                        </executions>
                    </plugin>
                </plugins>
            </build>
        </profile>
    </profiles>

    <dependencyManagement>
        <dependencies>

            <dependency>
                <groupId>com.microsoft.playwright</groupId>
                <artifactId>playwright</artifactId>
                <version>1.17.0</version>
            </dependency>

            <!-- https://mvnrepository.com/artifact/org.apache.jena/apache-jena-libs -->
            <dependency>
                <groupId>org.apache.jena</groupId>
                <artifactId>apache-jena-libs</artifactId>
                <version>${jena.version}</version>
                <type>pom</type>
            </dependency>

            <dependency>
                <groupId>org.apache.jena</groupId>
                <artifactId>jena-fuseki-main</artifactId>
                <version>${jena.version}</version>
            </dependency>

            <dependency>
                <groupId>commons-beanutils</groupId>
                <artifactId>commons-beanutils</artifactId>
                <version>1.9.4</version>
            </dependency>

            <!-- https://mvnrepository.com/artifact/org.apache.commons/commons-text -->
            <dependency>
                <groupId>org.apache.commons</groupId>
                <artifactId>commons-text</artifactId>
                <version>1.10.0</version>
            </dependency>


            <dependency>
                <groupId>com.google.guava</groupId>
                <artifactId>guava</artifactId>
                <version>32.1.3-jre</version>
            </dependency>

            <dependency>
                <groupId>org.slf4j</groupId>
                <artifactId>slf4j-simple</artifactId>
                <version>1.7.7</version>
            </dependency>

            <dependency>
                <groupId>org.jsoup</groupId>
                <artifactId>jsoup</artifactId>
                <!--				<version>1.14.2</version>-->
<!--                <version>1.15.3</version>-->
                <version>1.17.2</version>
            </dependency>

            <!-- https://mvnrepository.com/artifact/commons-io/commons-io -->
            <dependency>
                <groupId>commons-io</groupId>
                <artifactId>commons-io</artifactId>
                <version>2.16.0</version>
            </dependency>

            <!-- https://mvnrepository.com/artifact/org.apache.commons/commons-csv -->
            <dependency>
                <groupId>org.apache.commons</groupId>
                <artifactId>commons-csv</artifactId>
                <version>1.8</version>
            </dependency>

            <dependency>
                <groupId>com.drewnoakes</groupId>
                <artifactId>metadata-extractor</artifactId>
                <version>2.18.0</version>
            </dependency>

            <dependency>
                <groupId>org.antlr</groupId>
                <artifactId>antlr4-runtime</artifactId>
                <version>4.7</version>
            </dependency>

            <!-- https://mvnrepository.com/artifact/org.json/json -->
            <dependency>
                <groupId>org.json</groupId>
                <artifactId>json</artifactId>
                <version>20231013</version>
            </dependency>
            <!-- dependency> <groupId>com.jsoniter</groupId> <artifactId>jsoniter</artifactId>
                <version>0.9.19</version> </dependency -->
            <!-- https://mvnrepository.com/artifact/com.fasterxml.jackson.core/jackson-core -->
            <dependency>
                <groupId>com.fasterxml.jackson.core</groupId>
                <artifactId>jackson-core</artifactId>
                <version>2.12.4</version>
            </dependency>
            <!-- https://mvnrepository.com/artifact/org.snakeyaml/snakeyaml-engine -->
            <dependency>
                <groupId>org.snakeyaml</groupId>
                <artifactId>snakeyaml-engine</artifactId>
                <version>2.3</version>
            </dependency>
            <dependency>
                <groupId>org.javassist</groupId>
                <artifactId>javassist</artifactId>
                <version>3.21.0-GA</version>
            </dependency>
            <!-- https://mvnrepository.com/artifact/org.apache.commons/commons-compress -->
            <dependency>
                <groupId>org.apache.commons</groupId>
                <artifactId>commons-compress</artifactId>
                <version>1.26.0</version>
            </dependency>

            <!-- https://mvnrepository.com/artifact/org.apache.poi/poi-ooxml -->
            <dependency>
                <groupId>org.apache.poi</groupId>
                <artifactId>poi-ooxml</artifactId>
                <version>5.0.0</version>
            </dependency>

            <dependency>
                <groupId>io.github.basilapi</groupId>
                <artifactId>sparql</artifactId>
                <version>0.8.3</version>
                <exclusions>
                    <exclusion>
                        <groupId>org.apache.jena</groupId>
                        <artifactId>jena-core</artifactId>
                    </exclusion>
                    <exclusion>
                        <groupId>org.apache.jena</groupId>
                        <artifactId>jena-arq</artifactId>
                    </exclusion>
                </exclusions>
            </dependency>

            <!-- https://mvnrepository.com/artifact/commons-cli/commons-cli -->
            <dependency>
                <groupId>commons-cli</groupId>
                <artifactId>commons-cli</artifactId>
                <version>1.4</version>
            </dependency>

            <dependency>
                <groupId>junit</groupId>
                <artifactId>junit</artifactId>
                <version>4.13.1</version>
                <scope>test</scope>
            </dependency>

            <dependency>
                <groupId>org.freemarker</groupId>
                <artifactId>freemarker</artifactId>
                <version>2.3.28</version>
            </dependency>

            <dependency>
                <groupId>com.github.jsurfer</groupId>
                <artifactId>jsurfer-jackson</artifactId>
                <version>1.6.4</version>
            </dependency>

            <!-- https://mvnrepository.com/artifact/com.ximpleware/vtd-xml -->
            <dependency>
                <groupId>com.ximpleware</groupId>
                <artifactId>vtd-xml</artifactId>
                <version>2.13.4</version>
            </dependency>


            <dependency>
                <groupId>info.debatty</groupId>
                <artifactId>java-string-similarity</artifactId>
                <version>2.0.0</version>
            </dependency>

            <dependency>
                <groupId>org.apache.httpcomponents</groupId>
                <artifactId>httpclient</artifactId>
                <version>4.5.14</version>
                <exclusions>
                    <exclusion>
                        <groupId>commons-codec</groupId>
                        <artifactId>commons-codec</artifactId>
                    </exclusion>
                </exclusions>
            </dependency>


            <!-- BEGIN Any23 dependecies -->
            <!-- https://mvnrepository.com/artifact/com.fasterxml.jackson.core/jackson-databind -->
            <dependency>
                <groupId>com.fasterxml.jackson.core</groupId>
                <artifactId>jackson-databind</artifactId>
                <version>${jackson.version}</version>
            </dependency>


            <!-- API, java.xml.bind module -->
            <dependency>
                <groupId>jakarta.xml.bind</groupId>
                <artifactId>jakarta.xml.bind-api</artifactId>
                <version>2.3.2</version>
            </dependency>

            <!-- BEGIN: Tika -->
            <dependency>
                <groupId>org.apache.tika</groupId>
                <artifactId>tika-core</artifactId>
                <version>${tika.version}</version>
            </dependency>
            <dependency>
                <groupId>org.apache.tika</groupId>
                <artifactId>tika-parsers-standard-package</artifactId>
                <version>${tika.version}</version>
                <exclusions>
                    <exclusion>
                        <groupId>org.bouncycastle</groupId>
                        <artifactId>bcprov-jdk15on</artifactId>
                    </exclusion>
                    <exclusion>
                        <groupId>org.codehaus.plexus</groupId>
                        <artifactId>plexus-utils</artifactId>
                    </exclusion>
                    <exclusion>
                        <groupId>org.apache.logging.log4j</groupId>
                        <artifactId>log4j-api</artifactId>
                    </exclusion>
                </exclusions>
            </dependency>
            <!-- https://mvnrepository.com/artifact/org.apache.tika/tika-parser-zip-commons -->
            <dependency>
                <groupId>org.apache.tika</groupId>
                <artifactId>tika-parser-zip-commons</artifactId>
                <version>${tika.version}</version>
            </dependency>
            <!-- END: Tika -->

            <!-- https://mvnrepository.com/artifact/org.apache.poi/poi-ooxml -->
            <dependency>
                <groupId>org.apache.poi</groupId>
                <artifactId>poi</artifactId>
                <version>5.0.0</version>
            </dependency>

            <!-- https://mvnrepository.com/artifact/org.rypt/f8 -->
            <dependency>
                <groupId>org.rypt</groupId>
                <artifactId>f8</artifactId>
                <version>1.1</version>
            </dependency>
            <!-- BEGIN: RDF4J -->
            <dependency>
                <groupId>org.eclipse.rdf4j</groupId>
                <artifactId>rdf4j-model</artifactId>
                <version>${rdf4j.version}</version>
            </dependency>
            <dependency>
                <groupId>org.eclipse.rdf4j</groupId>
                <artifactId>rdf4j-rio-api</artifactId>
                <version>${rdf4j.version}</version>
            </dependency>
            <dependency>
                <groupId>org.eclipse.rdf4j</groupId>
                <artifactId>rdf4j-rio-languages</artifactId>
                <version>${rdf4j.version}</version>
            </dependency>
            <dependency>
                <groupId>org.eclipse.rdf4j</groupId>
                <artifactId>rdf4j-rio-datatypes</artifactId>
                <version>${rdf4j.version}</version>
            </dependency>
            <dependency>
                <groupId>org.eclipse.rdf4j</groupId>
                <artifactId>rdf4j-rio-binary</artifactId>
                <version>${rdf4j.version}</version>
            </dependency>
            <dependency>
                <groupId>org.eclipse.rdf4j</groupId>
                <artifactId>rdf4j-rio-turtle</artifactId>
                <version>${rdf4j.version}</version>
            </dependency>
            <dependency>
                <groupId>org.eclipse.rdf4j</groupId>
                <artifactId>rdf4j-rio-rdfxml</artifactId>
                <version>${rdf4j.version}</version>
            </dependency>
            <dependency>
                <groupId>org.eclipse.rdf4j</groupId>
                <artifactId>rdf4j-rio-ntriples</artifactId>
                <version>${rdf4j.version}</version>
            </dependency>
            <dependency>
                <groupId>org.eclipse.rdf4j</groupId>
                <artifactId>rdf4j-rio-nquads</artifactId>
                <version>${rdf4j.version}</version>
            </dependency>
            <dependency>
                <groupId>org.eclipse.rdf4j</groupId>
                <artifactId>rdf4j-rio-n3</artifactId>
                <version>${rdf4j.version}</version>
            </dependency>
            <dependency>
                <groupId>org.eclipse.rdf4j</groupId>
                <artifactId>rdf4j-rio-trix</artifactId>
                <version>${rdf4j.version}</version>
            </dependency>
            <dependency>
                <groupId>org.eclipse.rdf4j</groupId>
                <artifactId>rdf4j-rio-rdfjson</artifactId>
                <version>${rdf4j.version}</version>
                <exclusions>
                    <exclusion>
                        <groupId>com.fasterxml.jackson.core</groupId>
                        <artifactId>jackson-core</artifactId>
                    </exclusion>
                </exclusions>
            </dependency>
            <dependency>
                <groupId>org.eclipse.rdf4j</groupId>
                <artifactId>rdf4j-rio-trig</artifactId>
                <version>${rdf4j.version}</version>
            </dependency>
            <dependency>
                <groupId>org.eclipse.rdf4j</groupId>
                <artifactId>rdf4j-rio-jsonld</artifactId>
                <version>${rdf4j.version}</version>
                <exclusions>
                    <exclusion>
                        <groupId>com.fasterxml.jackson.core</groupId>
                        <artifactId>jackson-core</artifactId>
                    </exclusion>
                </exclusions>
            </dependency>
            <dependency>
                <groupId>org.eclipse.rdf4j</groupId>
                <artifactId>rdf4j-repository-sail</artifactId>
                <version>${rdf4j.version}</version>
                <exclusions>
                    <exclusion>
                        <groupId>com.fasterxml.jackson.core</groupId>
                        <artifactId>jackson-core</artifactId>
                    </exclusion>
                    <exclusion>
                        <groupId>org.slf4j</groupId>
                        <artifactId>jcl-over-slf4j</artifactId>
                    </exclusion>
                </exclusions>
            </dependency>
            <dependency>
                <groupId>org.eclipse.rdf4j</groupId>
                <artifactId>rdf4j-sail-memory</artifactId>
                <version>${rdf4j.version}</version>
            </dependency>
            <dependency>
                <groupId>org.eclipse.rdf4j</groupId>
                <artifactId>rdf4j-repository-api</artifactId>
                <version>${rdf4j.version}</version>
            </dependency>
            <dependency>
                <groupId>com.github.jsonld-java</groupId>
                <artifactId>jsonld-java</artifactId>
                <version>0.13.4</version>
                <exclusions>
                    <exclusion>
                        <groupId>com.fasterxml.jackson.core</groupId>
                        <artifactId>jackson-core</artifactId>
                    </exclusion>
                    <exclusion>
                        <groupId>org.slf4j</groupId>
                        <artifactId>jcl-over-slf4j</artifactId>
                    </exclusion>
                </exclusions>
            </dependency>
            <!-- END: RDF4J -->

            <!-- BEGIN: OWLAPI -->
            <dependency>
                <groupId>net.sourceforge.owlapi</groupId>
                <artifactId>owlapi-api</artifactId>
                <version>${owlapi.version}</version>
                <exclusions>
                    <exclusion>
                        <groupId>com.google.guava</groupId>
                        <artifactId>guava</artifactId>
                    </exclusion>
                    <exclusion>
                        <groupId>org.tukaani</groupId>
                        <artifactId>xz</artifactId>
                    </exclusion>
                </exclusions>
            </dependency>
            <dependency>
                <groupId>net.sourceforge.owlapi</groupId>
                <artifactId>owlapi-rio</artifactId>
                <version>${owlapi.version}</version>
                <exclusions>
                    <exclusion>
                        <groupId>com.google.guava</groupId>
                        <artifactId>guava</artifactId>
                    </exclusion>
                </exclusions>
            </dependency>
            <dependency>
                <groupId>net.sourceforge.owlapi</groupId>
                <artifactId>owlapi-parsers</artifactId>
                <version>${owlapi.version}</version>
                <exclusions>
                    <exclusion>
                        <groupId>com.google.guava</groupId>
                        <artifactId>guava</artifactId>
                    </exclusion>
                </exclusions>
            </dependency>
            <dependency>
                <groupId>net.sourceforge.owlapi</groupId>
                <artifactId>owlapi-apibinding</artifactId>
                <version>${owlapi.version}</version>
                <exclusions>
                    <exclusion>
                        <groupId>com.google.guava</groupId>
                        <artifactId>guava</artifactId>
                    </exclusion>
                </exclusions>
            </dependency>
            <!-- END: OWLAPI -->
            <!-- END Any23 Dependencies-->


        </dependencies>
    </dependencyManagement>

    <dependencies>
        <dependency>
            <groupId>org.slf4j</groupId>
            <artifactId>slf4j-api</artifactId>
            <version>1.7.7</version>
        </dependency>

        <dependency>
            <groupId>org.slf4j</groupId>
            <artifactId>slf4j-simple</artifactId>
            <version>1.7.7</version>
        </dependency>

    </dependencies>
</project><|MERGE_RESOLUTION|>--- conflicted
+++ resolved
@@ -121,13 +121,8 @@
         <module>sparql-anything-bibliography</module>
         <module>sparql-anything-slides</module>
         <module>sparql-anything-documentation-generator</module>
-<<<<<<< HEAD
         <module>sparql-anything-jdbc</module>
-=======
         <module>sparql-anything-libs</module>
-        <!--		<module>sparql-anything-jdbc</module>
-        -->
->>>>>>> 38498452
     </modules>
 
     <build>
