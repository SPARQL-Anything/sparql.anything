--- conflicted
+++ resolved
@@ -116,13 +116,8 @@
         <module>sparql-anything-docs</module>
         <module>sparql-anything-bibliography</module>
         <module>sparql-anything-slides</module>
-<<<<<<< HEAD
+        <module>sparql-anything-documentation-generator</module>
         <module>sparql-anything-jdbc</module>
-=======
-        <module>sparql-anything-documentation-generator</module>
-        <!--		<module>sparql-anything-jdbc</module>
-        -->
->>>>>>> a89c87f0
     </modules>
 
     <build>
