package com.github.spiceh2020.sparql.anything.json;

import java.io.BufferedReader;
import java.io.IOException;
import java.io.InputStreamReader;
import java.net.URL;
import java.util.Properties;
import java.util.Set;

import com.github.spiceh2020.sparql.anything.model.TripleFilteringModel;
import org.apache.jena.ext.com.google.common.collect.Sets;
import org.apache.jena.graph.Node;
import org.apache.jena.graph.NodeFactory;
import org.apache.jena.query.DatasetFactory;
import org.apache.jena.rdf.model.*;
import org.apache.jena.sparql.algebra.Op;
import org.apache.jena.sparql.core.DatasetGraph;
import org.apache.jena.vocabulary.RDF;
import org.json.JSONArray;
import org.json.JSONException;
import org.json.JSONObject;
import org.slf4j.Logger;
import org.slf4j.LoggerFactory;

import com.github.spiceh2020.sparql.anything.model.Triplifier;

public class JSONTriplifier implements Triplifier {

	private static Logger logger = LoggerFactory.getLogger(JSONTriplifier.class);

	private String propertyPrefix, uriRoot;
	private boolean useBlankNodes = true;

//	private Model transformJSONFile(File input) throws IOException {
//		BufferedReader br = new BufferedReader(new FileReader(input));
//		StringBuilder sb = new StringBuilder();
//		br.lines().forEachOrdered(l -> sb.append(l));
//		br.close();
//		return transformJSON(br.toString());
//	}

	private void transformJSONFromURL(URL url, TripleFilteringModel filter) throws IOException {
		BufferedReader br = new BufferedReader(new InputStreamReader(url.openStream()));

		if (propertyPrefix == null) {
			propertyPrefix = url.toString() + "/";
		}
		StringBuilder sb = new StringBuilder();
		br.lines().forEachOrdered(l -> {
			sb.append(l);
			sb.append('\n');
		});
		br.close();

		transformJSON(sb.toString(), filter);
	}

	private void reset() {
		propertyPrefix = null;
		uriRoot = null;
		useBlankNodes = true;
	}

	private void transformJSON(String json, TripleFilteringModel filter) {
		checkParameters();
		try {
			transform(new JSONObject(json), filter);
		} catch (JSONException e) {
			transform(new JSONArray(json), filter);
		}
	}

	private void checkParameters() {
		if (propertyPrefix == null)
			throw new RuntimeException("The property prefix can't be null");
	}

	public void transform(JSONObject object, TripleFilteringModel filter) {
		//Model m = ModelFactory.createDefaultModel();
		Resource root = createResource(uriRoot);
		filter.add(root, RDF.type, filter.getModel().createResource(Triplifier.FACADE_X_TYPE_ROOT));
		transform(object, root, filter);
//		return m;
	}

	public void transform(JSONArray arr, TripleFilteringModel filter) {
//		Model m = ModelFactory.createDefaultModel();
		Resource root = createResource(uriRoot);
		filter.add(root, RDF.type, filter.getModel().createResource(Triplifier.FACADE_X_TYPE_ROOT));
		transform(arr, root, filter);
//		return m;
	}

	private void transform(JSONObject object, Resource r, TripleFilteringModel filter) {
//		m.add(r, RDF.type, RDFS.Resource);
		object.keys().forEachRemaining(k -> {
			Object o = object.get(k);
<<<<<<< HEAD
			Property p = filter.getModel().createProperty(propertyPrefix + k);
=======
			Property p = m.createProperty(propertyPrefix + Triplifier.toSafeURIString(k));
>>>>>>> dcaf30a1
//			m.add(p, RDFS.label, m.createTypedLiteral(k));
			if (o instanceof String || o instanceof Boolean || o instanceof Integer) {
				transformPrimites(r, p, o, filter);
			} else if (o instanceof JSONObject) {
				transformJSONObject(r, p, (JSONObject) o, filter);
			} else if (o instanceof JSONArray) {
				transformArray(r, p, (JSONArray) o, filter);
			}
		});
	}

	private void transform(JSONArray arr, Resource r, TripleFilteringModel filter) {
//		m.add(r, RDF.type, RDF.Seq);
		for (int i = 0; i < arr.length(); i++) {
			Object o = arr.get(i);
			Property p = RDF.li(i + 1);
			if (o instanceof String || o instanceof Boolean || o instanceof Integer) {
				transformPrimites( r, p, o, filter);
			} else if (o instanceof JSONObject) {
				transformJSONObject( r, p, (JSONObject) o, filter);
			} else if (o instanceof JSONArray) {
				transformArray( r, p, (JSONArray) o, filter);
			}
		}
		;
	}

	private void transformArray(Resource r, Property p, JSONArray o, TripleFilteringModel filter) {
		Resource seq = createResource(r.getURI() + "/" + p.getLocalName());
		filter.add(r, p, seq);
		transform(o, seq, filter);
	}

	private void transformJSONObject(Resource r, Property p, JSONObject o, TripleFilteringModel filter) {
		Resource rnew = createResource(r.getURI() + "/" + p.getLocalName());
		filter.add(r, p, rnew);
		transform(o, rnew, filter);
	}

	private void transformPrimites(Resource r, Property p, Object o, TripleFilteringModel filter) {
		filter.add(r, p, filter.getModel().createTypedLiteral(o));
	}

	private Resource createResource(String path) {
		if (useBlankNodes) {
			return ResourceFactory.createResource();
		} else {
			return ResourceFactory.createResource(path);
		}

	}

	public void setPropertyPrefix(String propertyPrefix) {
		this.propertyPrefix = propertyPrefix;
	}

	@Deprecated
	@Override
	public DatasetGraph triplify(URL url, Properties properties) throws IOException {
		return triplify(url, properties, null);
	}

	@Override
	public DatasetGraph triplify(URL url, Properties properties, Op op) throws IOException {
		logger.trace("Triplifying ", url.toString());
		logger.trace("Op ", op);

		Node graphName = NodeFactory.createURI(url.toString());
		TripleFilteringModel filter = new TripleFilteringModel(graphName, op, ModelFactory.createDefaultModel());
		this.uriRoot = getRootArgument(properties, url);
//		Charset charset = getCharsetArgument(properties);
		useBlankNodes = getBlankNodeArgument(properties);
		propertyPrefix = getNamespaceArgument(properties, url);

		transformJSONFromURL(url, filter);
		Model m = filter.getModel();
		logger.trace("Number of triples " + m.size());
		DatasetGraph dg = DatasetFactory.create(m).asDatasetGraph();
		dg.addGraph(graphName, dg.getDefaultGraph());
		// FIXME quick and dirty solution for resetting fields
		reset();
		return dg;
	}

	@Override
	public Set<String> getMimeTypes() {
		return Sets.newHashSet("application/json");
	}

	@Override
	public Set<String> getExtensions() {
		return Sets.newHashSet("json");
	}
}<|MERGE_RESOLUTION|>--- conflicted
+++ resolved
@@ -95,11 +95,7 @@
 //		m.add(r, RDF.type, RDFS.Resource);
 		object.keys().forEachRemaining(k -> {
 			Object o = object.get(k);
-<<<<<<< HEAD
-			Property p = filter.getModel().createProperty(propertyPrefix + k);
-=======
-			Property p = m.createProperty(propertyPrefix + Triplifier.toSafeURIString(k));
->>>>>>> dcaf30a1
+			Property p = filter.getModel().createProperty(propertyPrefix + Triplifier.toSafeURIString(k));
 //			m.add(p, RDFS.label, m.createTypedLiteral(k));
 			if (o instanceof String || o instanceof Boolean || o instanceof Integer) {
 				transformPrimites(r, p, o, filter);
